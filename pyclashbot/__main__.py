import random
import sys
import time

import pyperclip
import PySimpleGUI as sg

from pyclashbot.account import switch_accounts_to
from pyclashbot.battlepass import check_if_can_collect_bp, collect_bp
from pyclashbot.board_scanner import find_enemy_2
from pyclashbot.card_mastery import (check_if_has_mastery_rewards,
                                     collect_mastery_rewards)
from pyclashbot.chest import check_if_has_chest_unlocking, open_chests
from pyclashbot.client import (check_quit_key_press, get_next_ssid,
                               handle_clash_main_notifications, orientate_memu)
from pyclashbot.configuration import load_user_config
from pyclashbot.donate import click_donates, getto_donate_page
from pyclashbot.fight import (check_if_past_game_is_win, fight_with_deck_list,
                              leave_end_battle_window, start_2v2,
                              wait_for_battle_start)
from pyclashbot.launcher import restart_client
from pyclashbot.logger import Logger
<<<<<<< HEAD
from pyclashbot.request import (check_if_can_request, get_to_clan_chat_page,
                                 request_random_card_from_clash_main)
=======
from pyclashbot.request import request_random_card_from_clash_main
>>>>>>> b0ee3184
from pyclashbot.state import (check_if_in_a_clan_from_main, check_if_in_battle,
                              check_if_on_clash_main_menu, open_clash,
                              return_to_clash_main_menu,
                              wait_for_clash_main_menu)
from pyclashbot.upgrade import getto_card_page, upgrade_cards_from_main_2


def main_gui():
    out_text = "Matthew Miglio ~May 2022\n\nPy-ClashBot can farm gold, chests, card mastery and battlepass\nprogress by farming 2v2 matches with random teammates.\n"

    sg.theme('Material2')
    # defining various things that r gonna be in the gui.
    layout = [
        # first text lines
        [sg.Text(out_text)],
        # first checkboxes
        [sg.Text("Select which jobs youd like the bot to do:")],
        [
            sg.Checkbox('Fight', default=False, key="-Fight-in-"),
            sg.Checkbox('Random Requesting', default=False, key="-Requesting-in-"),
            sg.Checkbox('Donating', default=False, key="-Donating-in-"),
            sg.Checkbox('Upgrade cards', default=False,
                        key="-Upgrade_cards-in-"),
            sg.Checkbox('Battlepass reward collection', default=False,
                        key="-Battlepass_reward_collection-in-"),
            sg.Checkbox('Card mastery collection', default=False,
                        key="-Card_mastery_collection-in-"),
        ],
        # dropdown for amount of accounts
        [sg.Text("Choose how many accounts you'd like to simultaneously farm:")],
        [sg.Combo(['1', '2', '3', '4'], key='-SSID_IN-')],
        # bottons at bottom
        [sg.Button('Start'), sg.Button('Help'), sg.Button('Donate')]
    ]
    window = sg.Window('PY-ClashBot', layout)

    # run the gui
    while True:
        event, values = read_window(window)

        # if window close or exit button click
        if event in [sg.WIN_CLOSED, 'Exit']:
            break

        # get job list
        jobs = []
        if values["-Fight-in-"]:
            jobs.append("Fight")
        if values["-Requesting-in-"]:
            jobs.append("Request")
        if values["-Donating-in-"]:
            jobs.append("Donate")
        if values["-Upgrade_cards-in-"]:
            jobs.append("Upgrade_cards")
        if values["-Battlepass_reward_collection-in-"]:
            jobs.append("Collect_battlepass_rewards")
        if values["-Card_mastery_collection-in-"]:
            jobs.append("Collect_mastery_rewards")

<<<<<<< HEAD
        # get ssid count
        accounts = values["-SSID_IN-"]

=======
>>>>>>> b0ee3184
        if event == 'Start':
            # check if vars are filled out before starting
            possible_accounts_choices = ["1", "2", "3", "4"]
            # get ssid count
            accounts = values["-SSID_IN-"]

            if accounts not in possible_accounts_choices:
                print("MISINPUT FOR ACCOUNTS TO FARM VAR")
                window.close()
                main_gui()



            window.close()
<<<<<<< HEAD
            main_loop(jobs, accounts)
=======
            # get card_to_request
            card_to_request = values["-CARD_TO_REQUEST_IN-"]

            main_loop(jobs, accounts, card_to_request)
>>>>>>> b0ee3184

        if event == 'Donate':
            show_donate_gui()

        if event == 'Help':
            show_help_gui()

    window.close()


def main_loop(jobs, accounts):
    logger = Logger()
    ssid_total = accounts
    current_ssid = 0
    state = "restart"
    loop_count = 0

    user_settings = load_user_config()
    launcher_path = user_settings["launcher_path"]





    while True:
        if state == "restart":
            restart_state(logger,launcher_path)
            time.sleep(5)
            state = "clash_main"

        if state == "clash_main":
            if clash_main_state(logger, current_ssid) == "restart":
                state = "restart"
            else:
                state = "start_fight"

        if state == "start_fight":
            if "Fight" in jobs:
                logger.log("Doing fights")
                state = "restart" if start_fight_state(logger) == "restart" else "fighting"
            else:
                logger.log("Skipping fights. Moving to request.")
                state = "request"

        if state == "fighting":
            fighting_state(logger)
            state = "post_fight"

        if state == "post_fight":
            if post_fight_state(logger) == "in battle":
                logger.log(
                    "Moved to post fight too soon. Passing it back to fighting state.")
                state = "fighting"
            else:
                state = "request"

        if state == "request":
            if "Request" in jobs:
                logger.log("Doing request.")
<<<<<<< HEAD
                if request_state(logger) == "restart":
                    state = "restart"
                else:
                    state = "donate"
=======
                state = "restart" if request_state(logger, card_to_request) == "restart" else "donate"

>>>>>>> b0ee3184
            else:
                logger.log("Skipping request")
                state = "donate"

        if state == "donate":
            if "Donate" in jobs:
                logger.log("Doing donate.")
                state = "restart" if donate_state(logger) == "restart" else "upgrade"
            else:
                logger.log("Skipping donate.")
                state = "upgrade"

        if state == "upgrade":
            if "Upgrade" in jobs:
                logger.log("Doing upgrade")
                state = "restart" if upgrade_state(logger) == "restart" else "card_mastery_collection"

            else:
                logger.log("Skipping upgrade")
                state = "card_mastery_collection"

        if state == "card_mastery_collection":
            if "Collect_mastery_rewards" in jobs:
                logger.log("Doing card mastery collection")
                state = "restart" if card_mastery_collection_state(logger) == "restart" else "battlepass_collection"

            else:
                logger.log("Skipping card mastery collection")
                state = "battlepass_collection"

        if state == "battlepass_collection":
            if "Collect_battlepass_rewards" in jobs:
                logger.log("Doing collect battlepass rewards.")
                state = "restart" if battlepass_state(logger) == "restart" else "clash_main"
            else:
                logger.log("Skipping collect battlepass rewards.")
                state = "clash_main"

        current_ssid = get_next_ssid(current_ssid, ssid_total)
        loop_count = loop_count + 1
        logger.log(f"Main is running loop: {loop_count}")


def show_donate_gui():
    sg.theme('Material2')
    layout = [
        [sg.Text('Paypal donate link: \n\nhttps://www.paypal.com/donate/?business=YE72ZEB3KWGVY&no_recurring=0&item_name=Support+my+projects%21&currency_code=USD'),
         sg.Text(size=(15, 1), key='-OUTPUT-')],

        [sg.Button('Exit'), sg.Button('Copy link to clipboard')]
        # https://www.paypal.com/donate/?business=YE72ZEB3KWGVY&no_recurring=0&item_name=Support+my+projects%21&currency_code=USD
    ]
    window = sg.Window('Donate', layout)
    while True:
        event, values = read_window(window)
        if event in [sg.WIN_CLOSED, 'Exit']:
            break

        if event == "Copy link to clipboard":
            pyperclip.copy(
                'https://www.paypal.com/donate/?business=YE72ZEB3KWGVY&no_recurring=0&item_name=Support+my+projects%21&currency_code=USD')

    window.close()


def show_help_gui():
    out_text = "" + "Make sure to check out the website @https://matthewmiglio.github.io/py-clash-bot/?utm_source=github.com\nor the github @https://github.com/matthewmiglio/py-clash-bot\n\n"

    out_text += "To emulate the game, Download and install MEmu.\n"
    out_text += "It is reccomended to install the emulator in Enligsh mode.\n\n"
    out_text += "Using the Multiple Instance Manager, set the instance, display and appearance settings of your instance to match that in the Readme.\n"

    out_text += "Then start the emulator and install Clash Royale with the Google Play Store.\n\n"

    out_text += "It is reccomended to play Clash Royale in English mode.\n"

    sg.theme('Material2')
    layout = [
        [sg.Text(out_text)],
        [sg.Button('Exit')],
    ]
    window = sg.Window('PY-TarkBot', layout)
    while True:
        event, values = read_window(window)
        if event in [sg.WIN_CLOSED, 'Exit']:
            break
    window.close()


def post_fight_state(logger):
    if check_if_in_battle():
        return "in battle"
    logger.log("STATE=post_fight")
    logger.log("Back on clash main")
    if check_if_past_game_is_win(logger):
        logger.log("Last game was a win")
        logger.add_win()
    else:
        logger.log("Last game was a loss")
        logger.add_loss()


def fighting_state(logger):
    logger.log("-----STATE=fighting-----")
    time.sleep(7)
    fightloops = 0
    while (check_if_in_battle()) and (fightloops < 100):
        check_quit_key_press()
        log = f"Plays: {fightloops}"
        logger.log(log)
        logger.log("Scanning field.")
        enemy_troop_position = find_enemy_2()
        if enemy_troop_position is not None:
            logger.log(
                f"New enemy position alg found enemy coord to be around {enemy_troop_position[0]},{enemy_troop_position[1]}")
        logger.log("Choosing play.")
        fight_with_deck_list(enemy_troop_position)
        fightloops += 1
    logger.log("Battle must be finished")
    time.sleep(10)
    leave_end_battle_window(logger)
    wait_for_clash_main_menu(logger)
    return "post_fight"


def start_fight_state(logger):
    logger.log("-----STATE=start_fight-----")
    return_to_clash_main_menu()
    if start_2v2(logger) == "quit":
        # if couldnt find quickmatch button
        logger.log("Had problems finding 2v2 quickmatch button.")
        return "restart"
    elif wait_for_battle_start(logger) == "quit":
        # if waiting for battle takes too long
        logger.log(
            "Waited too long for battle start. Restarting")
        return "restart"
    else:
        # if battle started before wait was too long
        logger.log(
            "Battle has begun. Passing to fighting state")
        return "fighting"


def upgrade_state(logger):
    logger.log("-----STATE=upgrade-----")
    # only run upgrade a third of the time because its fucking slow as shit
    # but what can u do yk?
    return_to_clash_main_menu()
    time.sleep(1)
    upgrade_cards_from_main_2(logger)
    time.sleep(1)
    return_to_clash_main_menu()
    logger.log("Finished with upgrading. Passing to card_mastery_collection state")
    return "card_mastery_collection"


def card_mastery_collection_state(logger):
    logger.log("Getting to card page")
    getto_card_page(logger)
    logger.log("Checking if mastery rewards are available.")
    if check_if_has_mastery_rewards():
        logger.log(
            "Mastery rewards are available. Running mastery collection alg.")
        collect_mastery_rewards(logger)
    logger.log("No mastery rewards are available.")
    logger.log(
        "Done with card mastery collection. Passing to battlepass collection state.")
    return "battlepass"


def donate_state(logger):
    logger.log("-----STATE=donate-----")
    logger.log("Checking if in a clan")
    time.sleep(2)
    do_upgrade = random.randint(1, 3) == 1
    if check_if_in_a_clan_from_main(logger):
        logger.log("Starting donate alg.")
        time.sleep(2)
        if get_to_clan_chat_page(logger) == "restart":
            # if failed to get to clan chat page
            logger.log("Failed to get to clan chat page. Restarting")
            state = "restart"
        else:
            # if got to clan chat page
            logger.log(
                "Successfully got to clan chat page. Starting donate alg")
            click_donates(logger)
            if do_upgrade:
                logger.log("Done with donating. Passing to upgrade state")
                state = "upgrade"
            else:
                logger.log("Done with donating. Passing to start_fight state")
                state = "start_fight"
    else:
        logger.log("You're not in a clan. Skipping donate.")
        if do_upgrade:
            logger.log("Passing to upgrade state")
            state = "upgrade"
        else:
            logger.log("Passing to start_fight state")
            state = "start_fight"
    return state


def request_state(logger):
    logger.log("State=REQUEST")

    logger.log("-----STATE=request-----")
    logger.log("Trying to get to donate page")
<<<<<<< HEAD
    if get_to_clan_chat_page(logger) == "restart":
        # if failed to get to clan chat page
        logger.log("Failed to get to clan chat page. Restarting")
        state = "restart"
    else:
        # if got to clan chat page
        logger.log("Requesting random card")
        if check_if_can_request():
            request_random_card_from_clash_main(logger)
            logger.log("Done with requesting.")
        else:
            logger.log("Reuqests are not available.")
        return_to_clash_main_menu()
        
        time.sleep(2)
        state = "donate"
    return state
=======
    if getto_donate_page(logger) != "quit":
        return do_request(card_to_request, logger)
    # if failed to get to clan chat page
    logger.log("Failed to get to clan chat page. Restarting")
    return "restart"


def do_request(card_to_request, logger):
        # if got to clan chat page
    log = f"Trying to request {str(card_to_request)}."
    logger.log(log)
    request_random_card_from_clash_main(logger)
    logger.log("Done with requesting. Passing to donate state.")
    return_to_clash_main_menu()
    time.sleep(2)
    return "donate"
>>>>>>> b0ee3184


def clash_main_state(logger, ssid):
    logger.log("-----STATE=clash_main-----")
    check_quit_key_press()

    # handle dumb popups
    logger.log("Handling clash main notifications.")
    handle_clash_main_notifications()

    # account switch
    logger.log("Logging in to the correct account")
    if switch_accounts_to(logger, ssid) == "quit":
        # if switching accounts fails
        logger.log("Failed to switch accounts. Restarting")
        return "restart"
    else:
        # if switching accounts works
        logger.log("Successfully switched accounts.")
        # open chests
        if check_if_on_clash_main_menu():
            open_chests(logger)
            time.sleep(2)


def restart_state(logger,launcher_path):
    logger.log("-----STATE=restart-----")

    restart_client(logger,launcher_path)
    if open_clash(logger) == "quit":
        return "restart"
    else:
        return "clash_main" if check_if_on_clash_main_menu() else "restart"


def battlepass_state(logger):
    logger.log("-----STATE=battlepass-----")
    logger.log("Handling battlepass rewards")
    if check_if_can_collect_bp():
        # if we can collect rewards
        logger.log("Battlepass rewards are available.")
        collect_bp(logger)
    else:
        logger.log("Battlepass rewards are unavailable. Continuing to a fight.")
    return "start_fight"


def read_window(window: sg.Window):
    read_result = window.read()
    if read_result is None:
        print("Window not found")
        end_loop()
    return read_result


def end_loop():
    print("Press ctrl-c to close the program.")
    try:
        while True:
            pass
    except KeyboardInterrupt:
        sys.exit()


if __name__ == "__main__":
    # try:
    #     main_gui()
    # finally:
    #     end_loop()

    main_gui()<|MERGE_RESOLUTION|>--- conflicted
+++ resolved
@@ -20,12 +20,8 @@
                               wait_for_battle_start)
 from pyclashbot.launcher import restart_client
 from pyclashbot.logger import Logger
-<<<<<<< HEAD
 from pyclashbot.request import (check_if_can_request, get_to_clan_chat_page,
                                  request_random_card_from_clash_main)
-=======
-from pyclashbot.request import request_random_card_from_clash_main
->>>>>>> b0ee3184
 from pyclashbot.state import (check_if_in_a_clan_from_main, check_if_in_battle,
                               check_if_on_clash_main_menu, open_clash,
                               return_to_clash_main_menu,
@@ -85,12 +81,6 @@
         if values["-Card_mastery_collection-in-"]:
             jobs.append("Collect_mastery_rewards")
 
-<<<<<<< HEAD
-        # get ssid count
-        accounts = values["-SSID_IN-"]
-
-=======
->>>>>>> b0ee3184
         if event == 'Start':
             # check if vars are filled out before starting
             possible_accounts_choices = ["1", "2", "3", "4"]
@@ -105,14 +95,7 @@
 
 
             window.close()
-<<<<<<< HEAD
             main_loop(jobs, accounts)
-=======
-            # get card_to_request
-            card_to_request = values["-CARD_TO_REQUEST_IN-"]
-
-            main_loop(jobs, accounts, card_to_request)
->>>>>>> b0ee3184
 
         if event == 'Donate':
             show_donate_gui()
@@ -172,15 +155,8 @@
         if state == "request":
             if "Request" in jobs:
                 logger.log("Doing request.")
-<<<<<<< HEAD
-                if request_state(logger) == "restart":
-                    state = "restart"
-                else:
-                    state = "donate"
-=======
-                state = "restart" if request_state(logger, card_to_request) == "restart" else "donate"
-
->>>>>>> b0ee3184
+                state = "restart" if request_state(logger) == "restart" else "donate"
+
             else:
                 logger.log("Skipping request")
                 state = "donate"
@@ -391,7 +367,6 @@
 
     logger.log("-----STATE=request-----")
     logger.log("Trying to get to donate page")
-<<<<<<< HEAD
     if get_to_clan_chat_page(logger) == "restart":
         # if failed to get to clan chat page
         logger.log("Failed to get to clan chat page. Restarting")
@@ -409,24 +384,6 @@
         time.sleep(2)
         state = "donate"
     return state
-=======
-    if getto_donate_page(logger) != "quit":
-        return do_request(card_to_request, logger)
-    # if failed to get to clan chat page
-    logger.log("Failed to get to clan chat page. Restarting")
-    return "restart"
-
-
-def do_request(card_to_request, logger):
-        # if got to clan chat page
-    log = f"Trying to request {str(card_to_request)}."
-    logger.log(log)
-    request_random_card_from_clash_main(logger)
-    logger.log("Done with requesting. Passing to donate state.")
-    return_to_clash_main_menu()
-    time.sleep(2)
-    return "donate"
->>>>>>> b0ee3184
 
 
 def clash_main_state(logger, ssid):
