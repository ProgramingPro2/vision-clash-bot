--- conflicted
+++ resolved
@@ -224,15 +224,9 @@
     # scroll till find card
     time.sleep(1)
     while check_for_request_card() is None:
-<<<<<<< HEAD
         pyautogui.moveTo(x=100,y=400)
         pyautogui.dragTo(x=100,y=200, button='left',duration=2)
         time.sleep(1)
-=======
-        pyautogui.moveTo(x=30, y=350)
-        pyautogui.dragTo(x=30, y=400, button='left', duration=2)
-        time.sleep(3)
->>>>>>> 11b5e472
         check_quit_key_press()
     # click card
     coords = check_for_request_card()
@@ -909,18 +903,12 @@
         loop_count += 1
         iar = refresh_screen()
         plt.imshow(iar)
-<<<<<<< HEAD
         
         #plt.show()
         
         
         
         
-=======
-
-        # plt.show()
-
->>>>>>> 11b5e472
         orientate_memu_multi()
         time.sleep(1)
         orientate_window()
@@ -943,13 +931,8 @@
             open_chests()
             time.sleep(1)
             if check_if_in_a_clan_from_main() is True:
-<<<<<<< HEAD
                 #request
                 if check_if_can_request() is True:
-=======
-                # request
-                if check_if_can_request is True:
->>>>>>> 11b5e472
                     logger.log("Requesting")
                     request_from_clash_main_menu()
                 # donate
@@ -988,19 +971,13 @@
             logger.log("STATE=clash_main_post_fight")
             time.sleep(10)
             logger.log("Checking is past game was a win or loss")
-<<<<<<< HEAD
             past_game=check_if_past_game_is_win()
-=======
-            past_game = check_if_past_game_is_win()
-
->>>>>>> 11b5e472
             if past_game is True:
                 logger.log("Past game was a Win")
                 logger.add_win()
             else:
                 logger.log("Past game was a Loss")
                 logger.add_loss()
-<<<<<<< HEAD
             if check_if_on_clash_main_menu():
                 state = "clash_main"
             else:
@@ -1010,9 +987,6 @@
 
 
         
-=======
-            state = "clash_main"
->>>>>>> 11b5e472
 
 
 if __name__ == "__main__":
