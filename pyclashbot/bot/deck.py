--- conflicted
+++ resolved
@@ -69,11 +69,7 @@
     # logger.change_status("Selecting deck number 2 for use.")
     # get to card page
     if get_to_card_page(logger) == "restart":
-<<<<<<< HEAD
         logger.change_status("Failed getting to card page")
-=======
-        print("1")
->>>>>>> c6ffd0bc
         return "restart"
     time.sleep(1)
 
@@ -83,11 +79,7 @@
 
     # get to main menu from card page
     if get_to_clash_main_from_card_page(logger) == "restart":
-<<<<<<< HEAD
         logger.change_status("Failed getting to clash main from card page")
-=======
-        print("2")
->>>>>>> c6ffd0bc
         return "restart"
     return None
 
@@ -98,11 +90,7 @@
     logger.change_status("Randomizing deck number 2")
     # get to card page
     if get_to_card_page(logger) == "restart":
-<<<<<<< HEAD
         logger.change_status("Failed getting to card page from clash main")
-=======
-        print("3")
->>>>>>> c6ffd0bc
         return "restart"
 
     # select deck 2
@@ -111,22 +99,13 @@
     time.sleep(1)
 
     # randomize this deck
-<<<<<<< HEAD
     if randomize_current_deck(logger) == "restart":
         logger.change_status("randomize deck failure")
-=======
-    if randomize_current_deck() == "restart":
-        print("4")
->>>>>>> c6ffd0bc
         return "restart"
 
     # return to clash main
     if get_to_clash_main_from_card_page(logger) == "restart":
-<<<<<<< HEAD
         logger.change_status("Failure getting to clash main")
-=======
-        print("5")
->>>>>>> c6ffd0bc
         return "restart"
     return None
 
@@ -135,11 +114,7 @@
     # figure out how much you can scroll down in your card list
     max_scrolls = count_scrolls_in_card_page(logger)
     if max_scrolls == "restart":
-<<<<<<< HEAD
         logger.change_status("Max scroll detection failure")
-=======
-        print("6")
->>>>>>> c6ffd0bc
         return "restart"
 
     card_coord_list = [
@@ -154,7 +129,6 @@
     ]
 
     for card_coord in card_coord_list:
-<<<<<<< HEAD
         if (
             replace_card_in_deck(
                 logger, card_to_replace_coord=card_coord, max_scrolls=max_scrolls
@@ -162,10 +136,6 @@
             == "restart"
         ):
             logger.change_status("replacing card in deck failure")
-=======
-        if replace_card_in_deck(card_to_replace_coord=card_coord, max_scrolls=max_scrolls)== "restart":
-            print("7")
->>>>>>> c6ffd0bc
             return "restart"
 
 
@@ -185,13 +155,8 @@
         scroll_down_super_fast()
         scrolls -= 1
         loops += 1
-<<<<<<< HEAD
         if loops > 25:
             logger.change_status("Scrolled too many times checing scroll count")
-=======
-        if loops > 35:
-            print("8")
->>>>>>> c6ffd0bc
             return "restart"
 
     use_card_button_coord = None
@@ -199,11 +164,7 @@
         # find a random card on this page
         replacement_card_coord = find_random_card_coord()
         if replacement_card_coord == "restart":
-<<<<<<< HEAD
             logger.change_status("Failure replacing card")
-=======
-            print("9")
->>>>>>> c6ffd0bc
             return "restart"
         click(replacement_card_coord[0], replacement_card_coord[1])
         time.sleep(1)
@@ -252,13 +213,8 @@
     loops = 0
     while not has_card:
         loops += 1
-<<<<<<< HEAD
         if loops > 15:
             logger.change_status("Failed finding random card coord")
-=======
-        if loops > 35:
-            print("10")
->>>>>>> c6ffd0bc
             return "restart"
 
         # pick a random region
@@ -394,11 +350,7 @@
     while check_if_can_still_scroll_in_card_page():
         loops += 1
         if loops > 40:
-<<<<<<< HEAD
             logger.change_status("Failed counting scrolls in card page")
-=======
-            print("11")
->>>>>>> c6ffd0bc
             return "restart"
         scroll_down_super_fast()
         count += 1
